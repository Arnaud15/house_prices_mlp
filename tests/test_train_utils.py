--- conflicted
+++ resolved
@@ -7,9 +7,6 @@
 from flax.core.frozen_dict import unfreeze
 from optax import sgd
 
-<<<<<<< HEAD
-from house_prices_mlp.models import CustomMLP, init_params
-=======
 from data_loader import get_dataset
 from models import CustomMLP, init_params
 from training_loop import train
@@ -140,7 +137,6 @@
     key_init, key_num = random.split(random.PRNGKey(151543), 2)
     input_num = random.uniform(key_num, shape=(dummy_bsize, p))
     input_cat = jnp.ones((dummy_bsize, 0))
->>>>>>> 2114de5b
 
     custom_mlp = CustomMLP(
         layer_sizes=[p for _ in range(n_layers)],
